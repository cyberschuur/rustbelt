use windows::core::HRESULT;
use windows_registry::*;

/// Represents the different registry hives available on a Windows system.
#[derive(Debug, Copy, Clone)]
pub enum RegistryHive {
    ClassesRoot,
    CurrentConfig,
    CurrentUser,
    DynData,
    LocalMachine,
    PerformanceData,
    Users,
}

/// Represents the different registry view types (64-bit or 32-bit).
#[derive(Debug, Copy, Clone)]
pub enum RegistryHiveType {
    X64,
    X86,
}

/// Opens the base registry key for the given hive and registry view (x64 or x86).
///
/// # Arguments
///
/// * `hive` - The registry hive to open.
/// * `hive_type` - The registry view type (x64 or x86).
///
/// # Returns
///
/// * `Ok(Some(Key))` if the key was successfully opened.
/// * `Ok(None)` if the key was not found.
/// * `Err(e)` if there was an error opening the key.
pub fn open_base_key(hive: RegistryHive, hive_type: RegistryHiveType) -> Result<Option<Key>> {
    let base = match hive {
        RegistryHive::ClassesRoot => CLASSES_ROOT,
        RegistryHive::CurrentConfig => CURRENT_CONFIG,
        RegistryHive::CurrentUser => CURRENT_USER,
        // RegistryHive::DynData => DYN_DATA,
        RegistryHive::LocalMachine => LOCAL_MACHINE,
        // RegistryHive::PerformanceData => PERFORMANCE_DATA,
        RegistryHive::Users => USERS,
        _ => panic!("todo registry kind {:?}", hive),
    };

    // Attempt to open the base key (empty string means the root key)
    match base.options().read().open("") {
        Ok(key) => Ok(Some(key)),
        Err(e) => {
            // If the underlying error’s raw OS error is 2 (ERROR_FILE_NOT_FOUND),
            // we return None rather than propagating the error.
            if e.code() == HRESULT(2) {
                Ok(None)
            } else {
                Err(e)
            }
        }
    }
}

/// Opens a subkey for a given registry hive and path.
///
/// # Arguments
///
/// * `hive` - The registry hive to query.
/// * `path` - The path within the hive to query.
///
/// # Returns
///
/// * `Ok(Key)` if the subkey was successfully opened.
/// * `Err(e)` if there was an error opening the subkey.
pub fn open_sub_key(hive: RegistryHive, path: &str) -> Result<Key> {
    let base_maybe = open_base_key(hive, RegistryHiveType::X64)?;

    match base_maybe {
        Some(base) => base.open(path),
        None => Err(HRESULT::from_nt(0).into()),
    }
}

/// Retrieves the value from a given registry hive, path, and value name.
///
/// # Arguments
///
/// * `hive` - The registry hive to query.
/// * `path` - The path within the hive to query.
/// * `name` - The name of the value to retrieve.
///
/// # Returns
///
/// * `Ok(String)` containing the value.
/// * `Err(e)` if there was an error retrieving the value.
pub fn get_value(hive: RegistryHive, path: &str, value: &str) {
    todo!();
}

/// Retrieves a string value from a given registry hive, path, and value name.
///
/// # Arguments
///
/// * `hive` - The registry hive to query.
/// * `path` - The path within the hive to query.
/// * `name` - The name of the value to retrieve.
///
/// # Returns
///
/// * `Ok(String)` containing the value.
/// * `Err(e)` if there was an error retrieving the value.
pub fn get_string_value(hive: RegistryHive, path: &str, name: &str) -> Result<String> {
    let key = open_sub_key(hive, path)?;
    return key.get_value(name)?.try_into();
}

<<<<<<< HEAD
/// Retrieves a string value from a given registry hive, path, and value name.
=======
/// Retrieves a multi string value from a given registry hive, path, and value name.
///
/// # Arguments
///
/// * `hive` - The registry hive to query.
/// * `path` - The path within the hive to query.
/// * `name` - The name of the value to retrieve.
///
/// # Returns
///
/// * `Ok(String)` containing the value.
/// * `Err(e)` if there was an error retrieving the value.
pub fn get_multi_string_value(hive: RegistryHive, path: &str, value: &str) {
    todo!();
}

/// Retrieves an expanded string value from a given registry hive, path, and value name.
///
/// # Arguments
///
/// * `hive` - The registry hive to query.
/// * `path` - The path within the hive to query.
/// * `name` - The name of the value to retrieve.
///
/// # Returns
///
/// * `Ok(String)` containing the value.
/// * `Err(e)` if there was an error retrieving the value.
pub fn get_expanded_string_value(hive: RegistryHive, path: &str, value: &str) {
    todo!();
}

/// Retrieves a dword value (32-bit number) from a given registry hive, path, and value name.
///
/// # Arguments
///
/// * `hive` - The registry hive to query.
/// * `path` - The path within the hive to query.
/// * `name` - The name of the value to retrieve.
///
/// # Returns
///
/// * `Ok(String)` containing the value.
/// * `Err(e)` if there was an error retrieving the value.
pub fn get_dword_value(hive: RegistryHive, path: &str, value: &str) {
    todo!();
}

/// Retrieves a qword value (64-bit number) from a given registry hive, path, and value name.
///
/// # Arguments
///
/// * `hive` - The registry hive to query.
/// * `path` - The path within the hive to query.
/// * `name` - The name of the value to retrieve.
///
/// # Returns
///
/// * `Ok(String)` containing the value.
/// * `Err(e)` if there was an error retrieving the value.
pub fn get_qword_value(hive: RegistryHive, path: &str, value: &str) {
    todo!();
}

/// Retrieves a binary value from a given registry hive, path, and value name.
>>>>>>> 254168a3
///
/// # Arguments
///
/// * `hive` - The registry hive to query.
/// * `path` - The path within the hive to query.
/// * `name` - The name of the value to retrieve.
///
/// # Returns
///
/// * `Ok(Vec<u8>)` containing the binary values.
/// * `Err(e)` if there was an error retrieving the value.
pub fn get_binary_value(hive: RegistryHive, path: &str, name: &str) -> Result<Vec<u8>> {
    let value = open_sub_key(hive, path)?.get_value(name)?;

    match value.get(0..value.len()) {
        Some(value) => return Ok(value.to_vec()),
        None => Err(HRESULT::from_nt(0).into()),
    }
<<<<<<< HEAD


=======
}

/// Retrieves a value from a given registry hive, path, and value name.
///
/// # Arguments
///
/// * `hive` - The registry hive to query.
/// * `path` - The path within the hive to query.
/// * `name` - The name of the value to retrieve.
///
/// # Returns
///
/// * `Ok(String)` containing the value.
/// * `Err(e)` if there was an error retrieving the value.
pub fn get_values(hive: RegistryHive, path: &str, value: &str) {
    todo!();
}

/// Retrieves the names of the subkeys for a given registry hive and path.
///
/// # Arguments
///
/// * `hive` - The registry hive to query.
/// * `path` - The path within the hive to query.
///
/// # Returns
///
/// * `Ok(Vec<String>)` containing the names of the subkeys.
/// * `Err(e)` if there was an error querying the subkeys.
pub fn get_sub_key_names(hive: RegistryHive, path: &str) -> Result<Vec<String>> {
    let base_maybe = open_base_key(hive, RegistryHiveType::X64)?;

    match base_maybe {
        Some(base) => Ok(base.open(path)?.keys()?.map(|key| key).collect()),
        None => Ok(vec![]),
    }
}

/// Retrieves the user SIDs.
///
/// # Arguments
///
/// # Returns
///
/// * `Ok(Vec<&str>)` containing the value.
/// * `Err(e)` if there was an error retrieving the value.
pub fn get_user_sids(hive: RegistryHive, path: &str, value: &str) {
    todo!();
}

/// Retrieves a registry hive from a  given name.
///
/// # Arguments
///
/// * `name` - The name of the hive to retrieve.
///
/// # Returns
///
/// * `Ok(Hive)` containing the value.
/// * `Err(e)` if there was an error retrieving the value.
pub fn get_hive(name: &str) -> Result<RegistryHive> {
    todo!();
>>>>>>> 254168a3
}

#[cfg(test)]
mod tests {
    use super::*;

    /// Tests opening the CURRENT_USER hive using the 64-bit view.
    #[test]
    fn test_open_current_user_x64() {
        // Attempt to open the CURRENT_USER hive using the 64-bit view.
        let key = open_base_key(RegistryHive::CurrentUser, RegistryHiveType::X64)
            .expect("Failed to open key");
        // When run on a normal Windows system, CURRENT_USER should always exist.
        assert!(key.is_some());
    }

    /// Tests retrieving the names of subkeys in the SOFTWARE key of the LOCAL_MACHINE hive.
    #[test]
    fn test_get_sub_key_names_basic() {
        let strings =
            get_sub_key_names(RegistryHive::LocalMachine, "SOFTWARE").expect("Failed to open key");
        println!("{:?}", strings);
        assert!(strings.len() > 0)
    }
}
<|MERGE_RESOLUTION|>--- conflicted
+++ resolved
@@ -1,293 +1,286 @@
-use windows::core::HRESULT;
-use windows_registry::*;
-
-/// Represents the different registry hives available on a Windows system.
-#[derive(Debug, Copy, Clone)]
-pub enum RegistryHive {
-    ClassesRoot,
-    CurrentConfig,
-    CurrentUser,
-    DynData,
-    LocalMachine,
-    PerformanceData,
-    Users,
-}
-
-/// Represents the different registry view types (64-bit or 32-bit).
-#[derive(Debug, Copy, Clone)]
-pub enum RegistryHiveType {
-    X64,
-    X86,
-}
-
-/// Opens the base registry key for the given hive and registry view (x64 or x86).
-///
-/// # Arguments
-///
-/// * `hive` - The registry hive to open.
-/// * `hive_type` - The registry view type (x64 or x86).
-///
-/// # Returns
-///
-/// * `Ok(Some(Key))` if the key was successfully opened.
-/// * `Ok(None)` if the key was not found.
-/// * `Err(e)` if there was an error opening the key.
-pub fn open_base_key(hive: RegistryHive, hive_type: RegistryHiveType) -> Result<Option<Key>> {
-    let base = match hive {
-        RegistryHive::ClassesRoot => CLASSES_ROOT,
-        RegistryHive::CurrentConfig => CURRENT_CONFIG,
-        RegistryHive::CurrentUser => CURRENT_USER,
-        // RegistryHive::DynData => DYN_DATA,
-        RegistryHive::LocalMachine => LOCAL_MACHINE,
-        // RegistryHive::PerformanceData => PERFORMANCE_DATA,
-        RegistryHive::Users => USERS,
-        _ => panic!("todo registry kind {:?}", hive),
-    };
-
-    // Attempt to open the base key (empty string means the root key)
-    match base.options().read().open("") {
-        Ok(key) => Ok(Some(key)),
-        Err(e) => {
-            // If the underlying error’s raw OS error is 2 (ERROR_FILE_NOT_FOUND),
-            // we return None rather than propagating the error.
-            if e.code() == HRESULT(2) {
-                Ok(None)
-            } else {
-                Err(e)
-            }
-        }
-    }
-}
-
-/// Opens a subkey for a given registry hive and path.
-///
-/// # Arguments
-///
-/// * `hive` - The registry hive to query.
-/// * `path` - The path within the hive to query.
-///
-/// # Returns
-///
-/// * `Ok(Key)` if the subkey was successfully opened.
-/// * `Err(e)` if there was an error opening the subkey.
-pub fn open_sub_key(hive: RegistryHive, path: &str) -> Result<Key> {
-    let base_maybe = open_base_key(hive, RegistryHiveType::X64)?;
-
-    match base_maybe {
-        Some(base) => base.open(path),
-        None => Err(HRESULT::from_nt(0).into()),
-    }
-}
-
-/// Retrieves the value from a given registry hive, path, and value name.
-///
-/// # Arguments
-///
-/// * `hive` - The registry hive to query.
-/// * `path` - The path within the hive to query.
-/// * `name` - The name of the value to retrieve.
-///
-/// # Returns
-///
-/// * `Ok(String)` containing the value.
-/// * `Err(e)` if there was an error retrieving the value.
-pub fn get_value(hive: RegistryHive, path: &str, value: &str) {
-    todo!();
-}
-
-/// Retrieves a string value from a given registry hive, path, and value name.
-///
-/// # Arguments
-///
-/// * `hive` - The registry hive to query.
-/// * `path` - The path within the hive to query.
-/// * `name` - The name of the value to retrieve.
-///
-/// # Returns
-///
-/// * `Ok(String)` containing the value.
-/// * `Err(e)` if there was an error retrieving the value.
-pub fn get_string_value(hive: RegistryHive, path: &str, name: &str) -> Result<String> {
-    let key = open_sub_key(hive, path)?;
-    return key.get_value(name)?.try_into();
-}
-
-<<<<<<< HEAD
-/// Retrieves a string value from a given registry hive, path, and value name.
-=======
-/// Retrieves a multi string value from a given registry hive, path, and value name.
-///
-/// # Arguments
-///
-/// * `hive` - The registry hive to query.
-/// * `path` - The path within the hive to query.
-/// * `name` - The name of the value to retrieve.
-///
-/// # Returns
-///
-/// * `Ok(String)` containing the value.
-/// * `Err(e)` if there was an error retrieving the value.
-pub fn get_multi_string_value(hive: RegistryHive, path: &str, value: &str) {
-    todo!();
-}
-
-/// Retrieves an expanded string value from a given registry hive, path, and value name.
-///
-/// # Arguments
-///
-/// * `hive` - The registry hive to query.
-/// * `path` - The path within the hive to query.
-/// * `name` - The name of the value to retrieve.
-///
-/// # Returns
-///
-/// * `Ok(String)` containing the value.
-/// * `Err(e)` if there was an error retrieving the value.
-pub fn get_expanded_string_value(hive: RegistryHive, path: &str, value: &str) {
-    todo!();
-}
-
-/// Retrieves a dword value (32-bit number) from a given registry hive, path, and value name.
-///
-/// # Arguments
-///
-/// * `hive` - The registry hive to query.
-/// * `path` - The path within the hive to query.
-/// * `name` - The name of the value to retrieve.
-///
-/// # Returns
-///
-/// * `Ok(String)` containing the value.
-/// * `Err(e)` if there was an error retrieving the value.
-pub fn get_dword_value(hive: RegistryHive, path: &str, value: &str) {
-    todo!();
-}
-
-/// Retrieves a qword value (64-bit number) from a given registry hive, path, and value name.
-///
-/// # Arguments
-///
-/// * `hive` - The registry hive to query.
-/// * `path` - The path within the hive to query.
-/// * `name` - The name of the value to retrieve.
-///
-/// # Returns
-///
-/// * `Ok(String)` containing the value.
-/// * `Err(e)` if there was an error retrieving the value.
-pub fn get_qword_value(hive: RegistryHive, path: &str, value: &str) {
-    todo!();
-}
-
-/// Retrieves a binary value from a given registry hive, path, and value name.
->>>>>>> 254168a3
-///
-/// # Arguments
-///
-/// * `hive` - The registry hive to query.
-/// * `path` - The path within the hive to query.
-/// * `name` - The name of the value to retrieve.
-///
-/// # Returns
-///
-/// * `Ok(Vec<u8>)` containing the binary values.
-/// * `Err(e)` if there was an error retrieving the value.
-pub fn get_binary_value(hive: RegistryHive, path: &str, name: &str) -> Result<Vec<u8>> {
-    let value = open_sub_key(hive, path)?.get_value(name)?;
-
-    match value.get(0..value.len()) {
-        Some(value) => return Ok(value.to_vec()),
-        None => Err(HRESULT::from_nt(0).into()),
-    }
-<<<<<<< HEAD
-
-
-=======
-}
-
-/// Retrieves a value from a given registry hive, path, and value name.
-///
-/// # Arguments
-///
-/// * `hive` - The registry hive to query.
-/// * `path` - The path within the hive to query.
-/// * `name` - The name of the value to retrieve.
-///
-/// # Returns
-///
-/// * `Ok(String)` containing the value.
-/// * `Err(e)` if there was an error retrieving the value.
-pub fn get_values(hive: RegistryHive, path: &str, value: &str) {
-    todo!();
-}
-
-/// Retrieves the names of the subkeys for a given registry hive and path.
-///
-/// # Arguments
-///
-/// * `hive` - The registry hive to query.
-/// * `path` - The path within the hive to query.
-///
-/// # Returns
-///
-/// * `Ok(Vec<String>)` containing the names of the subkeys.
-/// * `Err(e)` if there was an error querying the subkeys.
-pub fn get_sub_key_names(hive: RegistryHive, path: &str) -> Result<Vec<String>> {
-    let base_maybe = open_base_key(hive, RegistryHiveType::X64)?;
-
-    match base_maybe {
-        Some(base) => Ok(base.open(path)?.keys()?.map(|key| key).collect()),
-        None => Ok(vec![]),
-    }
-}
-
-/// Retrieves the user SIDs.
-///
-/// # Arguments
-///
-/// # Returns
-///
-/// * `Ok(Vec<&str>)` containing the value.
-/// * `Err(e)` if there was an error retrieving the value.
-pub fn get_user_sids(hive: RegistryHive, path: &str, value: &str) {
-    todo!();
-}
-
-/// Retrieves a registry hive from a  given name.
-///
-/// # Arguments
-///
-/// * `name` - The name of the hive to retrieve.
-///
-/// # Returns
-///
-/// * `Ok(Hive)` containing the value.
-/// * `Err(e)` if there was an error retrieving the value.
-pub fn get_hive(name: &str) -> Result<RegistryHive> {
-    todo!();
->>>>>>> 254168a3
-}
-
-#[cfg(test)]
-mod tests {
-    use super::*;
-
-    /// Tests opening the CURRENT_USER hive using the 64-bit view.
-    #[test]
-    fn test_open_current_user_x64() {
-        // Attempt to open the CURRENT_USER hive using the 64-bit view.
-        let key = open_base_key(RegistryHive::CurrentUser, RegistryHiveType::X64)
-            .expect("Failed to open key");
-        // When run on a normal Windows system, CURRENT_USER should always exist.
-        assert!(key.is_some());
-    }
-
-    /// Tests retrieving the names of subkeys in the SOFTWARE key of the LOCAL_MACHINE hive.
-    #[test]
-    fn test_get_sub_key_names_basic() {
-        let strings =
-            get_sub_key_names(RegistryHive::LocalMachine, "SOFTWARE").expect("Failed to open key");
-        println!("{:?}", strings);
-        assert!(strings.len() > 0)
-    }
-}
+use windows::core::HRESULT;
+use windows_registry::*;
+
+/// Represents the different registry hives available on a Windows system.
+#[derive(Debug, Copy, Clone)]
+pub enum RegistryHive {
+    ClassesRoot,
+    CurrentConfig,
+    CurrentUser,
+    DynData,
+    LocalMachine,
+    PerformanceData,
+    Users,
+}
+
+/// Represents the different registry view types (64-bit or 32-bit).
+#[derive(Debug, Copy, Clone)]
+pub enum RegistryHiveType {
+    X64,
+    X86,
+}
+
+/// Opens the base registry key for the given hive and registry view (x64 or x86).
+///
+/// # Arguments
+///
+/// * `hive` - The registry hive to open.
+/// * `hive_type` - The registry view type (x64 or x86).
+///
+/// # Returns
+///
+/// * `Ok(Some(Key))` if the key was successfully opened.
+/// * `Ok(None)` if the key was not found.
+/// * `Err(e)` if there was an error opening the key.
+pub fn open_base_key(hive: RegistryHive, hive_type: RegistryHiveType) -> Result<Option<Key>> {
+    let base = match hive {
+        RegistryHive::ClassesRoot => CLASSES_ROOT,
+        RegistryHive::CurrentConfig => CURRENT_CONFIG,
+        RegistryHive::CurrentUser => CURRENT_USER,
+        // RegistryHive::DynData => DYN_DATA,
+        RegistryHive::LocalMachine => LOCAL_MACHINE,
+        // RegistryHive::PerformanceData => PERFORMANCE_DATA,
+        RegistryHive::Users => USERS,
+        _ => panic!("todo registry kind {:?}", hive),
+    };
+
+    // Attempt to open the base key (empty string means the root key)
+    match base.options().read().open("") {
+        Ok(key) => Ok(Some(key)),
+        Err(e) => {
+            // If the underlying error’s raw OS error is 2 (ERROR_FILE_NOT_FOUND),
+            // we return None rather than propagating the error.
+            if e.code() == HRESULT(2) {
+                Ok(None)
+            } else {
+                Err(e)
+            }
+        }
+    }
+}
+
+/// Opens a subkey for a given registry hive and path.
+///
+/// # Arguments
+///
+/// * `hive` - The registry hive to query.
+/// * `path` - The path within the hive to query.
+///
+/// # Returns
+///
+/// * `Ok(Key)` if the subkey was successfully opened.
+/// * `Err(e)` if there was an error opening the subkey.
+pub fn open_sub_key(hive: RegistryHive, path: &str) -> Result<Key> {
+    let base_maybe = open_base_key(hive, RegistryHiveType::X64)?;
+
+    match base_maybe {
+        Some(base) => base.open(path),
+        None => Err(HRESULT::from_nt(0).into()),
+    }
+}
+
+/// Retrieves the value from a given registry hive, path, and value name.
+///
+/// # Arguments
+///
+/// * `hive` - The registry hive to query.
+/// * `path` - The path within the hive to query.
+/// * `name` - The name of the value to retrieve.
+///
+/// # Returns
+///
+/// * `Ok(String)` containing the value.
+/// * `Err(e)` if there was an error retrieving the value.
+pub fn get_value(hive: RegistryHive, path: &str, value: &str) {
+    todo!();
+}
+
+/// Retrieves a string value from a given registry hive, path, and value name.
+///
+/// # Arguments
+///
+/// * `hive` - The registry hive to query.
+/// * `path` - The path within the hive to query.
+/// * `name` - The name of the value to retrieve.
+///
+/// # Returns
+///
+/// * `Ok(String)` containing the value.
+/// * `Err(e)` if there was an error retrieving the value.
+pub fn get_string_value(hive: RegistryHive, path: &str, name: &str) -> Result<String> {
+    let key = open_sub_key(hive, path)?;
+    return key.get_value(name)?.try_into();
+}
+
+
+/// Retrieves a multi string value from a given registry hive, path, and value name.
+///
+/// # Arguments
+///
+/// * `hive` - The registry hive to query.
+/// * `path` - The path within the hive to query.
+/// * `name` - The name of the value to retrieve.
+///
+/// # Returns
+///
+/// * `Ok(String)` containing the value.
+/// * `Err(e)` if there was an error retrieving the value.
+pub fn get_multi_string_value(hive: RegistryHive, path: &str, value: &str) {
+    todo!();
+}
+
+/// Retrieves an expanded string value from a given registry hive, path, and value name.
+///
+/// # Arguments
+///
+/// * `hive` - The registry hive to query.
+/// * `path` - The path within the hive to query.
+/// * `name` - The name of the value to retrieve.
+///
+/// # Returns
+///
+/// * `Ok(String)` containing the value.
+/// * `Err(e)` if there was an error retrieving the value.
+pub fn get_expanded_string_value(hive: RegistryHive, path: &str, value: &str) {
+    todo!();
+}
+
+/// Retrieves a dword value (32-bit number) from a given registry hive, path, and value name.
+///
+/// # Arguments
+///
+/// * `hive` - The registry hive to query.
+/// * `path` - The path within the hive to query.
+/// * `name` - The name of the value to retrieve.
+///
+/// # Returns
+///
+/// * `Ok(String)` containing the value.
+/// * `Err(e)` if there was an error retrieving the value.
+pub fn get_dword_value(hive: RegistryHive, path: &str, value: &str) {
+    todo!();
+}
+
+/// Retrieves a qword value (64-bit number) from a given registry hive, path, and value name.
+///
+/// # Arguments
+///
+/// * `hive` - The registry hive to query.
+/// * `path` - The path within the hive to query.
+/// * `name` - The name of the value to retrieve.
+///
+/// # Returns
+///
+/// * `Ok(String)` containing the value.
+/// * `Err(e)` if there was an error retrieving the value.
+pub fn get_qword_value(hive: RegistryHive, path: &str, value: &str) {
+    todo!();
+}
+
+/// Retrieves a binary value from a given registry hive, path, and value name.
+///
+/// # Arguments
+///
+/// * `hive` - The registry hive to query.
+/// * `path` - The path within the hive to query.
+/// * `name` - The name of the value to retrieve.
+///
+/// # Returns
+///
+/// * `Ok(Vec<u8>)` containing the binary values.
+/// * `Err(e)` if there was an error retrieving the value.
+pub fn get_binary_value(hive: RegistryHive, path: &str, name: &str) -> Result<Vec<u8>> {
+    let value = open_sub_key(hive, path)?.get_value(name)?;
+
+    match value.get(0..value.len()) {
+        Some(value) => return Ok(value.to_vec()),
+        None => Err(HRESULT::from_nt(0).into()),
+    }
+
+}
+
+/// Retrieves a value from a given registry hive, path, and value name.
+///
+/// # Arguments
+///
+/// * `hive` - The registry hive to query.
+/// * `path` - The path within the hive to query.
+/// * `name` - The name of the value to retrieve.
+///
+/// # Returns
+///
+/// * `Ok(String)` containing the value.
+/// * `Err(e)` if there was an error retrieving the value.
+pub fn get_values(hive: RegistryHive, path: &str, value: &str) {
+    todo!();
+}
+
+/// Retrieves the names of the subkeys for a given registry hive and path.
+///
+/// # Arguments
+///
+/// * `hive` - The registry hive to query.
+/// * `path` - The path within the hive to query.
+///
+/// # Returns
+///
+/// * `Ok(Vec<String>)` containing the names of the subkeys.
+/// * `Err(e)` if there was an error querying the subkeys.
+pub fn get_sub_key_names(hive: RegistryHive, path: &str) -> Result<Vec<String>> {
+    let base_maybe = open_base_key(hive, RegistryHiveType::X64)?;
+
+    match base_maybe {
+        Some(base) => Ok(base.open(path)?.keys()?.map(|key| key).collect()),
+        None => Ok(vec![]),
+    }
+}
+
+/// Retrieves the user SIDs.
+///
+/// # Arguments
+///
+/// # Returns
+///
+/// * `Ok(Vec<&str>)` containing the value.
+/// * `Err(e)` if there was an error retrieving the value.
+pub fn get_user_sids(hive: RegistryHive, path: &str, value: &str) {
+    todo!();
+}
+
+/// Retrieves a registry hive from a  given name.
+///
+/// # Arguments
+///
+/// * `name` - The name of the hive to retrieve.
+///
+/// # Returns
+///
+/// * `Ok(Hive)` containing the value.
+/// * `Err(e)` if there was an error retrieving the value.
+pub fn get_hive(name: &str) -> Result<RegistryHive> {
+    todo!();
+}
+
+#[cfg(test)]
+mod tests {
+    use super::*;
+
+    /// Tests opening the CURRENT_USER hive using the 64-bit view.
+    #[test]
+    fn test_open_current_user_x64() {
+        // Attempt to open the CURRENT_USER hive using the 64-bit view.
+        let key = open_base_key(RegistryHive::CurrentUser, RegistryHiveType::X64)
+            .expect("Failed to open key");
+        // When run on a normal Windows system, CURRENT_USER should always exist.
+        assert!(key.is_some());
+    }
+
+    /// Tests retrieving the names of subkeys in the SOFTWARE key of the LOCAL_MACHINE hive.
+    #[test]
+    fn test_get_sub_key_names_basic() {
+        let strings =
+            get_sub_key_names(RegistryHive::LocalMachine, "SOFTWARE").expect("Failed to open key");
+        println!("{:?}", strings);
+        assert!(strings.len() > 0)
+    }
+}